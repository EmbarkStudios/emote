--- conflicted
+++ resolved
@@ -40,12 +40,8 @@
             [actions[agent].list_data["actions"] for agent in self._agent_ids]
         )
         self.step_async(batched_actions)
-<<<<<<< HEAD
-        next_obs, rewards, dones, info, _ = super().step_wait()
-=======
         next_obs, rewards, terminated, truncated, info = super().step_wait()
         dones = np.logical_or(terminated, truncated)
->>>>>>> b25f07bc
         new_agents = []
         results = {}
         completed_episode_rewards = []
@@ -92,11 +88,11 @@
     def dict_reset(self) -> Dict[AgentId, DictObservation]:
         self._agent_ids = [next(self._next_agent) for i in range(self.num_envs)]
         self.reset_async()
-        obs = self.reset_wait()
+        obs, info = self.reset_wait()
         return {
             agent_id: DictObservation(
                 episode_state=EpisodeState.INITIAL,
-                array_data={"obs": obs[0][i]},
+                array_data={"obs": obs[i]},
                 rewards={"reward": None},
             )
             for i, agent_id in enumerate(self._agent_ids)
