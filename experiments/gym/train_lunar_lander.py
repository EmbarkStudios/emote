--- conflicted
+++ resolved
@@ -2,6 +2,7 @@
 import time
 
 from functools import partial
+from typing import List
 
 import gymnasium as gym
 import numpy as np
@@ -15,16 +16,12 @@
 from torch.utils.tensorboard import SummaryWriter
 
 from emote import Trainer
-<<<<<<< HEAD
-from emote.callbacks import BackPropStepsTerminator, TensorboardLogger
-=======
 from emote.callbacks import (
     BackPropStepsTerminator,
     LoggingMixin,
     TensorboardLogger,
     WBLogger,
 )
->>>>>>> ee863cb0
 from emote.memory import MemoryLoader, TableMemoryProxy
 from emote.memory.builder import DictObsNStepTable
 from emote.nn import GaussianPolicyHead
@@ -133,74 +130,44 @@
     return memory_proxy, data_loader
 
 
-<<<<<<< HEAD
-    q = []
-    for _ in range(args.num_critics):
-        q.append(QNet(num_obs, num_actions, hidden_dims).to(device))
-
-    policy = Policy(num_obs, num_actions, hidden_dims)
-    policy = policy.to(device)
-
-    ln_alpha = torch.tensor(np.log(init_alpha), requires_grad=True, device=device)
-    agent_proxy = FeatureAgentProxy(policy, device=device)
-
-    logged_cbs = []
-    for i, qnet in enumerate(q):
-        name = f"q{i+1}"
-        logged_cbs.append(
-            QLoss(
-                name=name,
-                q=qnet,
-                opt=Adam(qnet.parameters(), lr=learning_rate),
-                max_grad_norm=max_grad_norm,
-            )
-        )
-
-    if args.pessimistic_policy_update or args.num_critics > 2:
-        q_policy = q
-    else:
-        q_policy = q[0]
-
-    logged_cbs += [
-=======
 def create_actor_critic_agents(
     args,
     num_obs: int,
     num_actions: int,
 ):
-    """The function to create the actor (policy) and the critics (two Q-functions)
+    """The function to create the actor (policy) and the critics (Q-functions)
 
     Arguments:
         args: the input arguments given by argparser
         num_obs (int): the dimension of the state (observation) space
         num_actions (int): the dimension of the action space
+        num_critics (int): number of critics.
     Returns:
         (tuple[nn.Module, nn.Module, FeatureAgentProxy]): the two Q-functions and the policy
         proxy which also contains the policy nn.Module.
     """
+
     device = args.device
     hidden_dims = [args.hidden_layer_size, args.hidden_layer_size]
-    q1 = QNet(num_obs, num_actions, hidden_dims)
-    q2 = QNet(num_obs, num_actions, hidden_dims)
+
+    q = []
+    for _ in range(args.num_critics):
+        q.append(QNet(num_obs, num_actions, hidden_dims).to(device))
     policy = Policy(num_obs, num_actions, hidden_dims)
-    q1 = q1.to(device)
-    q2 = q2.to(device)
     policy = policy.to(device)
     policy_proxy = FeatureAgentProxy(policy, device=device)
-    return q1, q2, policy_proxy
+    return q, policy_proxy
 
 
 def create_train_callbacks(
     args,
-    q1: nn.Module,
-    q2: nn.Module,
+    q: List[nn.Module],
     policy_proxy: FeatureAgentProxy,
     env: DictGymWrapper,
     memory_proxy: TableMemoryProxy,
     data_group: str,
 ):
     """The function creates the callbacks required for model-free SAC training.
-
     Arguments:
         args: the input arguments given by argparser
         q1 (nn.Module): the first Q-network (used for double Q-learning)
@@ -220,36 +187,35 @@
 
     init_alpha = 1.0
     ln_alpha = torch.tensor(np.log(init_alpha), requires_grad=True, device=device)
-    training_cbs = [
-        QLoss(
-            name="q1",
-            q=q1,
-            opt=Adam(q1.parameters(), lr=args.critic_lr),
-            max_grad_norm=max_grad_norm,
-            data_group=data_group,
-        ),
-        QLoss(
-            name="q2",
-            q=q2,
-            opt=Adam(q2.parameters(), lr=args.critic_lr),
-            max_grad_norm=max_grad_norm,
-            data_group=data_group,
-        ),
->>>>>>> ee863cb0
+
+    training_cbs = []
+
+    for i, qnet in enumerate(q):
+        name = f"q{i+1}"
+        training_cbs.append(
+            QLoss(
+                name=name,
+                q=qnet,
+                opt=Adam(qnet.parameters(), lr=args.critic_lr),
+                max_grad_norm=max_grad_norm,
+                data_group=data_group,
+            )
+        )
+
+    if args.pessimistic_policy_update or args.num_critics > 2:
+        q_policy = q
+    else:
+        q_policy = q[0]
+
+    training_cbs += [
         PolicyLoss(
             pi=policy_proxy.policy,
             ln_alpha=ln_alpha,
-<<<<<<< HEAD
             q=q_policy,
-            opt=Adam(policy.parameters(), lr=learning_rate),
-            max_grad_norm=max_grad_norm,
-            pessimistic=args.pessimistic_policy_update,
-=======
-            q=q1,
             opt=Adam(policy_proxy.policy.parameters(), lr=args.actor_lr),
             max_grad_norm=max_grad_norm,
             data_group=data_group,
->>>>>>> ee863cb0
+            pessimistic=args.pessimistic_policy_update,
         ),
         AlphaLoss(
             pi=policy_proxy.policy,
@@ -263,14 +229,8 @@
         QTarget(
             pi=policy_proxy.policy,
             ln_alpha=ln_alpha,
-<<<<<<< HEAD
             q=q,
-            roll_length=rollout_len,
-=======
-            q1=q1,
-            q2=q2,
             roll_length=len_rollout,
->>>>>>> ee863cb0
             reward_scale=0.1,
             data_group=data_group,
         ),
@@ -319,13 +279,7 @@
                 log_dir=args.log_dir + "/" + args.name + "_{}".format(time.time())
             ),
             100,
-<<<<<<< HEAD
-        ),
-        BackPropStepsTerminator(args.num_steps),
-    ]
-=======
-        )
->>>>>>> ee863cb0
+        )
 
     bp_step_terminator = BackPropStepsTerminator(bp_steps=args.bp_steps)
     callbacks = logged_cbs + [logger, bp_step_terminator]
@@ -348,16 +302,6 @@
         "--critic-lr", type=float, default=8e-3, help="Q-function learning rate"
     )
     parser.add_argument("--device", type=str, default="cuda:0")
-<<<<<<< HEAD
-    parser.add_argument("--num_steps", type=int, default=10000)
-    parser.add_argument("--pessimistic_policy_update", action="store_true")
-    parser.add_argument("--num_critics", type=int, default=2)
-    args = parser.parse_args()
-
-    assert args.num_critics >= 2
-
-    train_lunar_lander(args)
-=======
     parser.add_argument("--bp-steps", type=int, default=10000)
     parser.add_argument("--use-wandb", action="store_true")
     parser.add_argument(
@@ -366,8 +310,12 @@
         default=None,
         help="Short display name of run for the W&B UI. Randomly generated by default.",
     )
+    parser.add_argument("--pessimistic_policy_update", action="store_true")
+    parser.add_argument("--num_critics", type=int, default=2)
 
     input_args = parser.parse_args()
+    assert input_args.num_critics >= 2
+
     training_device = torch.device(input_args.device)
 
     """Creating a vector of Gym environments """
@@ -387,16 +335,15 @@
         device=training_device,
     )
 
-    """Creating the actor (policy) and critics (the two Q-functions) agents """
-    qnet1, qnet2, agent_proxy = create_actor_critic_agents(
+    """Creating the actor (policy) and critics (the Q-functions) agents """
+    q, agent_proxy = create_actor_critic_agents(
         args=input_args, num_actions=number_of_actions, num_obs=number_of_obs
     )
 
     """Creating the training callbacks """
     train_callbacks = create_train_callbacks(
         args=input_args,
-        q1=qnet1,
-        q2=qnet2,
+        q=q,
         policy_proxy=agent_proxy,
         env=gym_wrapper,
         memory_proxy=gym_memory_proxy,
@@ -410,5 +357,4 @@
 
     """Training """
     trainer = Trainer(all_callbacks, dataloader)
-    trainer.train()
->>>>>>> ee863cb0
+    trainer.train()